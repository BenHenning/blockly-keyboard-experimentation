--- conflicted
+++ resolved
@@ -237,223 +237,6 @@
   protected shortcuts: {
     [name: string]: ShortcutRegistry.KeyboardShortcut;
   } = {
-<<<<<<< HEAD
-    /** Go to the previous location. */
-    previous: {
-      name: Constants.SHORTCUT_NAMES.PREVIOUS,
-      preconditionFn: (workspace) => this.canCurrentlyNavigate(workspace),
-      callback: (workspace, _, shortcut) => {
-        const flyout = workspace.getFlyout();
-        const toolbox = workspace.getToolbox() as Blockly.Toolbox;
-        let isHandled = false;
-        switch (this.navigation.getState(workspace)) {
-          case Constants.STATE.WORKSPACE:
-            isHandled = this.fieldShortcutHandler(workspace, shortcut);
-            if (!isHandled) {
-              workspace.getCursor()?.prev();
-              isHandled = true;
-            }
-            return isHandled;
-          case Constants.STATE.FLYOUT:
-            isHandled = this.fieldShortcutHandler(workspace, shortcut);
-            if (!isHandled && flyout) {
-              flyout.getWorkspace()?.getCursor()?.prev();
-              isHandled = true;
-            }
-            return isHandled;
-          case Constants.STATE.TOOLBOX:
-            return toolbox && typeof toolbox.onShortcut === 'function'
-              ? toolbox.onShortcut(shortcut)
-              : false;
-          default:
-            return false;
-        }
-      },
-      keyCodes: [KeyCodes.UP],
-    },
-
-    /** Go to the out location. */
-    out: {
-      name: Constants.SHORTCUT_NAMES.OUT,
-      preconditionFn: (workspace) => this.canCurrentlyNavigate(workspace),
-      callback: (workspace, _, shortcut) => {
-        const toolbox = workspace.getToolbox() as Blockly.Toolbox;
-        let isHandled = false;
-        switch (this.navigation.getState(workspace)) {
-          case Constants.STATE.WORKSPACE:
-            isHandled = this.fieldShortcutHandler(workspace, shortcut);
-            if (!isHandled && workspace) {
-              workspace.getCursor()?.out();
-              isHandled = true;
-            }
-            return isHandled;
-          case Constants.STATE.FLYOUT:
-            this.navigation.focusToolbox(workspace);
-            return true;
-          case Constants.STATE.TOOLBOX:
-            return toolbox && typeof toolbox.onShortcut === 'function'
-              ? toolbox.onShortcut(shortcut)
-              : false;
-          default:
-            return false;
-        }
-      },
-      keyCodes: [KeyCodes.LEFT],
-    },
-
-    /** Go to the next location. */
-    next: {
-      name: Constants.SHORTCUT_NAMES.NEXT,
-      preconditionFn: (workspace) => this.canCurrentlyNavigate(workspace),
-      callback: (workspace, _, shortcut) => {
-        const toolbox = workspace.getToolbox() as Blockly.Toolbox;
-        const flyout = workspace.getFlyout();
-        let isHandled = false;
-        switch (this.navigation.getState(workspace)) {
-          case Constants.STATE.WORKSPACE:
-            isHandled = this.fieldShortcutHandler(workspace, shortcut);
-            if (!isHandled && workspace) {
-              console.log('Pre cursor next, cursor: ', workspace.getCursor());
-              workspace.getCursor()?.next();
-              isHandled = true;
-            }
-            return isHandled;
-          case Constants.STATE.FLYOUT:
-            isHandled = this.fieldShortcutHandler(workspace, shortcut);
-            if (!isHandled && flyout) {
-              flyout.getWorkspace()?.getCursor()?.next();
-              isHandled = true;
-            }
-            return isHandled;
-          case Constants.STATE.TOOLBOX:
-            return toolbox && typeof toolbox.onShortcut === 'function'
-              ? toolbox.onShortcut(shortcut)
-              : false;
-          default:
-            return false;
-        }
-      },
-      keyCodes: [KeyCodes.DOWN],
-    },
-
-    /** Go to the in location. */
-    in: {
-      name: Constants.SHORTCUT_NAMES.IN,
-      preconditionFn: (workspace) => this.canCurrentlyNavigate(workspace),
-      callback: (workspace, _, shortcut) => {
-        const toolbox = workspace.getToolbox() as Blockly.Toolbox;
-        let isHandled = false;
-        switch (this.navigation.getState(workspace)) {
-          case Constants.STATE.WORKSPACE:
-            isHandled = this.fieldShortcutHandler(workspace, shortcut);
-            if (!isHandled && workspace) {
-              workspace.getCursor()?.in();
-              isHandled = true;
-            }
-            return isHandled;
-          case Constants.STATE.TOOLBOX:
-            isHandled =
-              toolbox && typeof toolbox.onShortcut === 'function'
-                ? toolbox.onShortcut(shortcut)
-                : false;
-            if (!isHandled) {
-              this.navigation.focusFlyout(workspace);
-            }
-            return true;
-          default:
-            return false;
-        }
-      },
-      keyCodes: [KeyCodes.RIGHT],
-    },
-
-    /**
-     * Enter key:
-     *
-     * - On the flyout: press a button or choose a block to place.
-     * - On a stack: open a block's context menu or field's editor.
-     * - On the workspace: open the context menu.
-     */
-    enter: {
-      name: Constants.SHORTCUT_NAMES.EDIT_OR_CONFIRM,
-      preconditionFn: (workspace) => this.canCurrentlyEdit(workspace),
-      callback: (workspace, event) => {
-        event.preventDefault();
-
-        let flyoutCursor;
-        let curNode;
-        let nodeType;
-
-        switch (this.navigation.getState(workspace)) {
-          case Constants.STATE.WORKSPACE:
-            this.navigation.handleEnterForWS(workspace);
-            return true;
-          case Constants.STATE.FLYOUT:
-            flyoutCursor = this.navigation.getFlyoutCursor(workspace);
-            if (!flyoutCursor) {
-              return false;
-            }
-            curNode = flyoutCursor.getCurNode();
-            nodeType = curNode.getType();
-
-            switch (nodeType) {
-              case ASTNode.types.STACK:
-                this.navigation.insertFromFlyout(workspace);
-                break;
-              case ASTNode.types.BUTTON:
-                this.navigation.triggerButtonCallback(workspace);
-                break;
-            }
-
-            return true;
-          default:
-            return false;
-        }
-      },
-      keyCodes: [KeyCodes.ENTER, KeyCodes.SPACE],
-    },
-
-    /**
-     * Cmd/Ctrl/Alt+Enter key:
-     *
-     * Shows the action menu.
-     */
-    menu: {
-      name: Constants.SHORTCUT_NAMES.MENU,
-      preconditionFn: (workspace) => this.canCurrentlyNavigate(workspace),
-      callback: (workspace) => {
-        switch (this.navigation.getState(workspace)) {
-          case Constants.STATE.WORKSPACE:
-            return this.navigation.openActionMenu(workspace);
-          default:
-            return false;
-        }
-      },
-      keyCodes: [
-        createSerializedKey(KeyCodes.ENTER, [KeyCodes.CTRL]),
-        createSerializedKey(KeyCodes.ENTER, [KeyCodes.ALT]),
-        createSerializedKey(KeyCodes.ENTER, [KeyCodes.META]),
-      ],
-    },
-
-    /** Disconnect two blocks. */
-    disconnect: {
-      name: Constants.SHORTCUT_NAMES.DISCONNECT,
-      preconditionFn: (workspace) => this.canCurrentlyEdit(workspace),
-      callback: (workspace) => {
-        switch (this.navigation.getState(workspace)) {
-          case Constants.STATE.WORKSPACE:
-            this.navigation.disconnectBlocks(workspace);
-            return true;
-          default:
-            return false;
-        }
-      },
-      keyCodes: [KeyCodes.X],
-    },
-
-=======
->>>>>>> 6b98bde6
     /** Move focus to or from the toolbox. */
     focusToolbox: {
       name: Constants.SHORTCUT_NAMES.TOOLBOX,
