/**
 * @license
 * Copyright 2024 Google LLC
 * SPDX-License-Identifier: Apache-2.0
 */

import * as Blockly from 'blockly/core';
import {NavigationController} from './navigation_controller';
import {getFlyoutElement, getToolboxElement} from './workspace_utilities';
import {enableBlocksOnDrag} from './disabled_blocks';

/** Options object for KeyboardNavigation instances. */
export interface NavigationOptions {
  cursor: Partial<Blockly.CursorOptions>;
}

/** Default options for LineCursor instances. */
const defaultOptions: NavigationOptions = {
  cursor: {},
};

/** Plugin for keyboard navigation. */
export class KeyboardNavigation {
  /** The workspace. */
  protected workspace: Blockly.WorkspaceSvg;

  /** Event handler run when the workspace gains focus. */
  private focusListener: () => void;

  /** Event handler run when the workspace loses focus. */
  private blurListener: () => void;

  /** Event handler run when the widget or dropdown div loses focus. */
  private widgetDropDownDivFocusOutListener: (e: Event) => void;

  /** Event handler run when the toolbox gains focus. */
  private toolboxFocusInListener: (e: Event) => void;

  /** Event handler run when the toolbox loses focus. */
  private toolboxFocusOutListener: (e: Event) => void;

  /** Event handler run when the flyout gains focus. */
  private flyoutFocusListener: () => void;

  /** Event handler run when the flyout loses focus. */
  private flyoutBlurListener: (e: Event) => void;

  /** Keyboard navigation controller instance for the workspace. */
  private navigationController: NavigationController;

  /** Cursor for the main workspace. */
  private cursor: Blockly.LineCursor;

  /**
   * These fields are used to preserve the workspace's initial state to restore
   * it when/if keyboard navigation is disabled.
   */
  // private injectionDivTabIndex: string | null;
  // private workspaceParentTabIndex: string | null;
  private originalTheme: Blockly.Theme;

  /**
   * Stored to enable us to undo workspace monkey patching.
   */
  private oldMarkFocused: () => void;
  /**
   * Stored to enable us to undo flyout workspace monkey patching.
   */
  private oldFlyoutMarkFocused: (() => void) | null = null;

  /**
   * Constructs the keyboard navigation.
   *
   * @param workspace The workspace that the plugin will
   *     be added to.
   * @param options Options.
   */
  constructor(
    workspace: Blockly.WorkspaceSvg,
    options: Partial<NavigationOptions>,
  ) {
    this.workspace = workspace;

    // Regularise options and apply defaults.
    options = {...defaultOptions, ...options};

    this.navigationController = new NavigationController();
    this.navigationController.init();
    this.navigationController.addWorkspace(workspace);
    this.navigationController.enable(workspace);

    this.originalTheme = workspace.getTheme();
    this.setGlowTheme();

    this.cursor = new Blockly.LineCursor(workspace, options.cursor);

<<<<<<< HEAD
    // // Ensure that only the root SVG G (group) has a tab index.
    // this.injectionDivTabIndex = workspace
    //   .getInjectionDiv()
    //   .getAttribute('tabindex');
    // workspace.getInjectionDiv().removeAttribute('tabindex');
    // this.workspaceParentTabIndex = workspace
    //   .getParentSvg()
    //   .getAttribute('tabindex');
    // // We add a focus listener below so use -1 so it doesn't become focusable.
    // workspace.getSvgGroup().setAttribute('tabindex', '-1');
    // workspace.getParentSvg().setAttribute('tabindex', '-1');
=======
    // Add the event listener to enable disabled blocks on drag.
    workspace.addChangeListener(enableBlocksOnDrag);

    // Ensure that only the root SVG G (group) has a tab index.
    this.injectionDivTabIndex = workspace
      .getInjectionDiv()
      .getAttribute('tabindex');
    workspace.getInjectionDiv().removeAttribute('tabindex');
    this.workspaceParentTabIndex = workspace
      .getParentSvg()
      .getAttribute('tabindex');
    // We add a focus listener below so use -1 so it doesn't become focusable.
    workspace.getParentSvg().setAttribute('tabindex', '-1');
>>>>>>> 85378e52

    // Move the flyout for logical tab order.
    const flyoutElement = getFlyoutElement(workspace);
    flyoutElement?.parentElement?.insertBefore(
      flyoutElement,
      workspace.getParentSvg(),
    );

    // Temporary workaround for #136.
    this.oldMarkFocused = workspace.markFocused;
    workspace.markFocused = () => {
      // Starting a gesture unconditionally calls markFocused on the parent SVG
      // but we really don't want to move to the workspace (and close the
      // flyout) if all you did was click in a flyout, potentially on a
      // button. See also `gesture_monkey_patch.js`.
      // eslint-disable-next-line @typescript-eslint/no-explicit-any
      const gestureInternals = this.workspace.currentGesture_ as any;
      const gestureFlyout = gestureInternals?.flyout;
      const gestureFlyoutAutoClose = gestureFlyout?.autoClose;
      const gestureOnBlock = gestureInternals?.startBlock;

      if (
        // When clicking on flyout that cannot close.
        (gestureFlyout && !gestureFlyoutAutoClose) ||
        // When clicking on a block in a flyout that can close.
        (gestureFlyout && gestureFlyoutAutoClose && !gestureOnBlock)
      ) {
        this.navigationController.focusFlyout(workspace);
      } else {
        this.navigationController.focusWorkspace(workspace);
      }
    };
    const flyout = this.workspace.getFlyout();
    if (flyout) {
      this.oldFlyoutMarkFocused = flyout.getWorkspace().markFocused;
      flyout.getWorkspace().markFocused = () => {
        // By default this would call markFocused on the main workspace.  It is
        // called when you click on the flyout scrollbars, which is a
        // particularly unfortunate time for the flyout to close.
        this.navigationController.focusFlyout(this.workspace);
      };
    }

    this.focusListener = () => {
      this.navigationController.handleFocusWorkspace(workspace);
    };
    this.blurListener = () => {
      this.navigationController.handleBlurWorkspace(workspace);
    };

    workspace.getSvgGroup().addEventListener('focusin', this.focusListener);
    workspace.getSvgGroup().addEventListener('focusout', this.blurListener);

    this.widgetDropDownDivFocusOutListener = (e: Event) => {
      this.navigationController.handleFocusOutWidgetDropdownDiv(
        workspace,
        (e as FocusEvent).relatedTarget,
      );
    };

    Blockly.WidgetDiv.getDiv()?.addEventListener(
      'focusout',
      this.widgetDropDownDivFocusOutListener,
    );
    Blockly.DropDownDiv.getContentDiv()?.addEventListener(
      'focusout',
      this.widgetDropDownDivFocusOutListener,
    );

    const toolboxElement = getToolboxElement(workspace);
    this.toolboxFocusInListener = (e: Event) => {
      if (
        (e.currentTarget as Element).contains(
          (e as FocusEvent).relatedTarget as Node,
        )
      ) {
        return;
      }

      this.navigationController.handleFocusToolbox(workspace);
    };
    this.toolboxFocusOutListener = (e: Event) => {
      if (
        (e.currentTarget as Element).contains(
          (e as FocusEvent).relatedTarget as Node,
        )
      ) {
        return;
      }

      this.navigationController.handleBlurToolbox(
        workspace,
        this.shouldCloseFlyoutOnBlur(
          (e as FocusEvent).relatedTarget,
          flyoutElement,
        ),
      );
    };
    toolboxElement?.addEventListener('focusin', this.toolboxFocusInListener);
    toolboxElement?.addEventListener('focusout', this.toolboxFocusOutListener);

    this.flyoutFocusListener = () => {
      this.navigationController.handleFocusFlyout(workspace);
    };
    this.flyoutBlurListener = (e: Event) => {
      this.navigationController.handleBlurFlyout(
        workspace,
        this.shouldCloseFlyoutOnBlur(
          (e as FocusEvent).relatedTarget,
          toolboxElement,
        ),
      );
    };
    flyoutElement?.addEventListener('focus', this.flyoutFocusListener);
    flyoutElement?.addEventListener('blur', this.flyoutBlurListener);
  }

  /**
   * Disables keyboard navigation for this navigator's workspace.
   */
  dispose() {
    // Revert markFocused monkey patch.
    this.workspace.markFocused = this.oldMarkFocused;
    if (this.oldFlyoutMarkFocused) {
      const flyout = this.workspace.getFlyout();
      if (flyout) {
        flyout.getWorkspace().markFocused = this.oldFlyoutMarkFocused;
      }
    }

<<<<<<< HEAD
    this.workspace.getSvgGroup().removeEventListener('focusout', this.blurListener);
=======
    // Remove the event listener that enables blocks on drag
    this.workspace.removeChangeListener(enableBlocksOnDrag);

    this.workspace.getSvgGroup().removeEventListener('blur', this.blurListener);
>>>>>>> 85378e52
    this.workspace
      .getSvgGroup()
      .removeEventListener('focus', this.focusListener);

    Blockly.WidgetDiv.getDiv()?.removeEventListener(
      'focusout',
      this.widgetDropDownDivFocusOutListener,
    );
    Blockly.DropDownDiv.getContentDiv()?.removeEventListener(
      'focusout',
      this.widgetDropDownDivFocusOutListener,
    );

    const toolboxElement = getToolboxElement(this.workspace);
    toolboxElement?.removeEventListener('focusin', this.toolboxFocusInListener);
    toolboxElement?.removeEventListener(
      'focusout',
      this.toolboxFocusOutListener,
    );

    const flyoutElement = getFlyoutElement(this.workspace);
    flyoutElement?.removeEventListener('focus', this.flyoutFocusListener);
    flyoutElement?.removeEventListener('blur', this.flyoutBlurListener);

    // if (this.workspaceParentTabIndex) {
    //   this.workspace
    //     .getParentSvg()
    //     .setAttribute('tabindex', this.workspaceParentTabIndex);
    // } else {
    //   this.workspace.getParentSvg().removeAttribute('tabindex');
    // }

    // if (this.injectionDivTabIndex) {
    //   this.workspace
    //     .getInjectionDiv()
    //     .setAttribute('tabindex', this.injectionDivTabIndex);
    // } else {
    //   this.workspace.getInjectionDiv().removeAttribute('tabindex');
    // }

    this.workspace.setTheme(this.originalTheme);

    this.navigationController.dispose();
  }

  /**
   * Toggle visibility of a help dialog for the keyboard shortcuts.
   */
  toggleShortcutDialog(): void {
    this.navigationController.shortcutDialog.toggle();
  }

  /**
   * Update the theme to match the selected glow colour to the cursor
   * colour.
   */
  setGlowTheme() {
    const newTheme = Blockly.Theme.defineTheme('zelosDerived', {
      name: 'zelosDerived',
      base: Blockly.Themes.Zelos,
      componentStyles: {
        selectedGlowColour: '#ffa200',
      },
    });
    this.workspace.setTheme(newTheme);
  }

  /**
   * Identify whether we should close the flyout when the toolbox or flyout
   * blurs. If a gesture is in progerss or we're moving from one the other
   * then we leave it open.
   *
   * @param relatedTarget The related target from the event on the flyout or toolbox.
   * @param container The other element of flyout or toolbox (opposite to the event).
   * @returns true if the flyout should be closed, false otherwise.
   */
  private shouldCloseFlyoutOnBlur(
    relatedTarget: EventTarget | null,
    container: Element | null,
  ) {
    if (Blockly.Gesture.inProgress()) {
      return false;
    }
    if (!relatedTarget) {
      return false;
    }
    if (
      relatedTarget instanceof Node &&
      container?.contains(relatedTarget as Node)
    ) {
      return false;
    }
    return true;
  }
}<|MERGE_RESOLUTION|>--- conflicted
+++ resolved
@@ -94,8 +94,10 @@
 
     this.cursor = new Blockly.LineCursor(workspace, options.cursor);
 
-<<<<<<< HEAD
-    // // Ensure that only the root SVG G (group) has a tab index.
+    // Add the event listener to enable disabled blocks on drag.
+    workspace.addChangeListener(enableBlocksOnDrag);
+
+    // Ensure that only the root SVG G (group) has a tab index.
     // this.injectionDivTabIndex = workspace
     //   .getInjectionDiv()
     //   .getAttribute('tabindex');
@@ -104,23 +106,7 @@
     //   .getParentSvg()
     //   .getAttribute('tabindex');
     // // We add a focus listener below so use -1 so it doesn't become focusable.
-    // workspace.getSvgGroup().setAttribute('tabindex', '-1');
     // workspace.getParentSvg().setAttribute('tabindex', '-1');
-=======
-    // Add the event listener to enable disabled blocks on drag.
-    workspace.addChangeListener(enableBlocksOnDrag);
-
-    // Ensure that only the root SVG G (group) has a tab index.
-    this.injectionDivTabIndex = workspace
-      .getInjectionDiv()
-      .getAttribute('tabindex');
-    workspace.getInjectionDiv().removeAttribute('tabindex');
-    this.workspaceParentTabIndex = workspace
-      .getParentSvg()
-      .getAttribute('tabindex');
-    // We add a focus listener below so use -1 so it doesn't become focusable.
-    workspace.getParentSvg().setAttribute('tabindex', '-1');
->>>>>>> 85378e52
 
     // Move the flyout for logical tab order.
     const flyoutElement = getFlyoutElement(workspace);
@@ -251,14 +237,10 @@
       }
     }
 
-<<<<<<< HEAD
-    this.workspace.getSvgGroup().removeEventListener('focusout', this.blurListener);
-=======
     // Remove the event listener that enables blocks on drag
     this.workspace.removeChangeListener(enableBlocksOnDrag);
 
-    this.workspace.getSvgGroup().removeEventListener('blur', this.blurListener);
->>>>>>> 85378e52
+    this.workspace.getSvgGroup().removeEventListener('focusout', this.blurListener);
     this.workspace
       .getSvgGroup()
       .removeEventListener('focus', this.focusListener);
